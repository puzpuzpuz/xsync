//go:build go1.18
// +build go1.18

package xsync

import (
	"fmt"
	"math"
	"sync"
	"sync/atomic"
	"unsafe"
)

// MapOf is like a Go map[string]V but is safe for concurrent
// use by multiple goroutines without additional locking or
// coordination. It follows the interface of sync.Map.
//
// A MapOf must not be copied after first use.
//
// MapOf uses a modified version of Cache-Line Hash Table (CLHT)
// data structure: https://github.com/LPD-EPFL/CLHT
//
// CLHT is built around idea to organize the hash table in
// cache-line-sized buckets, so that on all modern CPUs update
// operations complete with at most one cache-line transfer.
// Also, Get operations involve no write to memory, as well as no
// mutexes or any other sort of locks. Due to this design, in all
// considered scenarios MapOf outperforms sync.Map.
//
// One important difference with sync.Map is that only string keys
// are supported. That's because Golang standard library does not
// expose the built-in hash functions for interface{} values.
type MapOf[K comparable, V any] struct {
	totalGrowths int64
	totalShrinks int64
	resizing     int64          // resize in progress flag; updated atomically
	resizeMu     sync.Mutex     // only used along with resizeCond
	resizeCond   sync.Cond      // used to wake up resize waiters (concurrent modifications)
	table        unsafe.Pointer // *mapTable
	hasher       func(K) uint64
}

// NewMapOf creates a new MapOf instance with string keys
func NewMapOf[V any]() *MapOf[string, V] {
	return NewTypedMapOf[string, V](func(k string) uint64 {
		return maphash64(k)
	})
}

// IntegerConstraint represents any integer type.
type IntegerConstraint interface {
	// Recreation of golang.org/x/exp/constraints.Integer to avoid taking a dependency on an
	// experimental package.
	~int | ~int8 | ~int16 | ~int32 | ~int64 | ~uint | ~uint8 | ~uint16 | ~uint32 | ~uint64 | ~uintptr
}

// NewIntegerMapOf creates a new MapOf instance with integer typed keys.
func NewIntegerMapOf[K IntegerConstraint, V any]() *MapOf[K, V] {
	return NewTypedMapOf[K, V](func(k K) uint64 {
		return uint64(k)
	})
}

// NewTypedMapOf creates a new MapOf instance with arbitrarily typed keys.
// Keys are hashed to uint64 using the hasher fn.
func NewTypedMapOf[K comparable, V any](hasher func(K) uint64) *MapOf[K, V] {
	m := &MapOf[K, V]{}
	m.resizeCond = *sync.NewCond(&m.resizeMu)
	m.hasher = hasher
	table := newMapTable(minMapTableLen)
	atomic.StorePointer(&m.table, unsafe.Pointer(table))
	return m
}

// Load returns the value stored in the map for a key, or nil if no
// value is present.
// The ok result indicates whether value was found in the map.
func (m *MapOf[K, V]) Load(key K) (value V, ok bool) {
	hash := m.hasher(key)
	table := (*mapTable)(atomic.LoadPointer(&m.table))
	bidx := bucketIdx(table, hash)
	b := &table.buckets[bidx]
<<<<<<< HEAD
	topHashes := atomic.LoadUint64(&b.topHashes)
	for i := 0; i < entriesPerMapBucket; i++ {
		if !topHashMatch(hash, topHashes, i) {
			continue
		}
	atomic_snapshot:
		// Start atomic snapshot.
		vp := atomic.LoadPointer(&b.values[i])
		kp := atomic.LoadPointer(&b.keys[i])
		if kp != nil && vp != nil {
			if key == derefTypedValue[K](kp) {
				if uintptr(vp) == uintptr(atomic.LoadPointer(&b.values[i])) {
					// Atomic snapshot succeeded.
					return derefTypedValue[V](vp), true
=======
	for {
		topHashes := atomic.LoadUint64(&b.topHashMutex)
		for i := 0; i < entriesPerMapBucket; i++ {
			if !topHashMatch(hash, topHashes, i) {
				continue
			}
		atomic_snapshot:
			// Start atomic snapshot.
			vp := atomic.LoadPointer(&b.values[i])
			kp := atomic.LoadPointer(&b.keys[i])
			if kp != nil && vp != nil {
				if key == derefKey(kp) {
					if uintptr(vp) == uintptr(atomic.LoadPointer(&b.values[i])) {
						// Atomic snapshot succeeded.
						return derefTypedValue[V](vp), true
					}
					// Concurrent update/remove. Go for another spin.
					goto atomic_snapshot
>>>>>>> fb748916
				}
			}
		}
		bucketPtr := atomic.LoadPointer(&b.next)
		if bucketPtr == nil {
			return
		}
		b = (*bucketPadded)(bucketPtr)
	}
}

// Store sets the value for a key.
func (m *MapOf[K, V]) Store(key K, value V) {
	m.doStore(key, value, false)
}

// LoadOrStore returns the existing value for the key if present.
// Otherwise, it stores and returns the given value.
// The loaded result is true if the value was loaded, false if stored.
func (m *MapOf[K, V]) LoadOrStore(key K, value V) (actual V, loaded bool) {
	return m.doStore(key, value, true)
}

// LoadAndStore returns the existing value for the key if present,
// while setting the new value for the key.
// Otherwise, it stores and returns the given value.
// The loaded result is true if the value was loaded, false otherwise.
func (m *MapOf[K, V]) LoadAndStore(key K, value V) (actual V, loaded bool) {
	return m.doStore(key, value, false)
}

func (m *MapOf[K, V]) doStore(key K, value V, loadIfExists bool) (V, bool) {
	// Read-only path.
	if loadIfExists {
		if v, ok := m.Load(key); ok {
			return v, true
		}
	}
	// Write path.
	hash := m.hasher(key)
	for {
	store_attempt:
		var (
			emptykp, emptyvp *unsafe.Pointer
			emptyidx         int
		)
		table := (*mapTable)(atomic.LoadPointer(&m.table))
		tableLen := len(table.buckets)
		bidx := bucketIdx(table, hash)
		rootb := &table.buckets[bidx]
		b := rootb
		lockBucket(&rootb.topHashMutex)
		if m.newerTableExists(table) {
			// Someone resized the table. Go for another attempt.
			unlockBucket(&rootb.topHashMutex)
			goto store_attempt
		}
		if m.resizeInProgress() {
			// Resize is in progress. Wait, then go for another attempt.
			unlockBucket(&rootb.topHashMutex)
			m.waitForResize()
			goto store_attempt
		}
		for {
			topHashes := atomic.LoadUint64(&b.topHashMutex)
			for i := 0; i < entriesPerMapBucket; i++ {
				if b.keys[i] == nil {
					if emptykp == nil {
						emptykp = &b.keys[i]
						emptyvp = &b.values[i]
						emptyidx = i
					}
					continue
				}
<<<<<<< HEAD
				continue
			}
			if !topHashMatch(hash, b.topHashes, i) {
				continue
			}
			if key == derefTypedValue[K](b.keys[i]) {
				vp := b.values[i]
				if loadIfExists {
					b.mu.Unlock()
=======
				if !topHashMatch(hash, topHashes, i) {
					continue
				}
				if key == derefKey(b.keys[i]) {
					vp := b.values[i]
					if loadIfExists {
						unlockBucket(&rootb.topHashMutex)
						return derefTypedValue[V](vp), true
					}
					// In-place update case. We get a copy of the value via an
					// interface{} on each call, thus the live value pointers are
					// unique. Otherwise atomic snapshot won't be correct in case
					// of multiple Store calls using the same value.
					var wv interface{} = value
					nvp := unsafe.Pointer(&wv)
					if assertionsEnabled && vp == nvp {
						panic("non-unique value pointer")
					}
					atomic.StorePointer(&b.values[i], nvp)
					unlockBucket(&rootb.topHashMutex)
>>>>>>> fb748916
					return derefTypedValue[V](vp), true
				}
			}
			if b.next == nil {
				if emptykp != nil {
					// Insertion case. First we update the value, then the key.
					// This is important for atomic snapshot states.
					atomic.StoreUint64(&b.topHashMutex, storeTopHash(hash, topHashes, emptyidx))
					var wv interface{} = value
					atomic.StorePointer(emptyvp, unsafe.Pointer(&wv))
					atomic.StorePointer(emptykp, unsafe.Pointer(&key))
					unlockBucket(&rootb.topHashMutex)
					table.addSize(bidx, 1)
					return value, false
				}
				growThreshold := float64(tableLen) * entriesPerMapBucket * mapLoadFactor
				if table.sumSize() > int64(growThreshold) {
					// Need to grow the table. Then go for another attempt.
					unlockBucket(&rootb.topHashMutex)
					m.resize(table, mapGrowHint)
					goto store_attempt
				}
				// Create and append a new bucket.
				newb := new(bucketPadded)
				newb.keys[0] = unsafe.Pointer(&key)
				var wv interface{} = value
				newb.values[0] = unsafe.Pointer(&wv)
				newb.topHashMutex = storeTopHash(hash, topHashes, emptyidx)
				atomic.StorePointer(&b.next, unsafe.Pointer(newb))
				unlockBucket(&rootb.topHashMutex)
				table.addSize(bidx, 1)
				return value, false
			}
			b = (*bucketPadded)(b.next)
		}
	}
}

func (m *MapOf[K, V]) newerTableExists(table *mapTable) bool {
	curTablePtr := atomic.LoadPointer(&m.table)
	return uintptr(curTablePtr) != uintptr(unsafe.Pointer(table))
}

func (m *MapOf[K, V]) resizeInProgress() bool {
	return atomic.LoadInt64(&m.resizing) == 1
}

func (m *MapOf[K, V]) waitForResize() {
	m.resizeMu.Lock()
	for m.resizeInProgress() {
		m.resizeCond.Wait()
	}
	m.resizeMu.Unlock()
}

func (m *MapOf[K, V]) resize(table *mapTable, hint mapResizeHint) {
	var shrinkThreshold int64
	tableLen := len(table.buckets)
	// Fast path for shrink attempts.
	if hint == mapShrinkHint {
		shrinkThreshold = int64((tableLen * entriesPerMapBucket) / mapShrinkFraction)
		if tableLen == minMapTableLen || table.sumSize() > shrinkThreshold {
			return
		}
	}
	// Slow path.
	if !atomic.CompareAndSwapInt64(&m.resizing, 0, 1) {
		// Someone else started resize. Wait for it to finish.
		m.waitForResize()
		return
	}
	var newTable *mapTable
	switch hint {
	case mapGrowHint:
		// Grow the table with factor of 2.
		atomic.AddInt64(&m.totalGrowths, 1)
		newTable = newMapTable(tableLen << 1)
	case mapShrinkHint:
		if table.sumSize() <= shrinkThreshold {
			// Shrink the table with factor of 2.
			atomic.AddInt64(&m.totalShrinks, 1)
			newTable = newMapTable(tableLen >> 1)
		} else {
			// No need to shrink. Wake up all waiters and give up.
			m.resizeMu.Lock()
			atomic.StoreInt64(&m.resizing, 0)
			m.resizeCond.Broadcast()
			m.resizeMu.Unlock()
			return
		}
	default:
		panic(fmt.Sprintf("unexpected resize hint: %d", hint))
	}
	for i := 0; i < tableLen; i++ {
<<<<<<< HEAD
		copied, ok := copyBucketOf(&table.buckets[i], newTable, m.hasher)
		if !ok {
			// Table size is insufficient, need to grow it.
			newTable = newMapTable(len(newTable.buckets) << 1)
			goto copy
		}
		addSizeNonAtomic(newTable, uint64(i), copied)
=======
		copied := copyBucket(&table.buckets[i], newTable)
		newTable.addSizePlain(uint64(i), copied)
>>>>>>> fb748916
	}
	// Publish the new table and wake up all waiters.
	atomic.StorePointer(&m.table, unsafe.Pointer(newTable))
	m.resizeMu.Lock()
	atomic.StoreInt64(&m.resizing, 0)
	m.resizeCond.Broadcast()
	m.resizeMu.Unlock()
}

func copyBucketOf[K any](b *bucket, destTable *mapTable, hasher func(K) uint64) (copied int, ok bool) {
	b.mu.Lock()
	for i := 0; i < entriesPerMapBucket; i++ {
		if b.keys[i] != nil {
			hash := hasher(derefTypedValue[K](b.keys[i]))
			bidx := bucketIdx(destTable, hash)
			destb := &destTable.buckets[bidx]
			appended := appendToBucket(hash, b.keys[i], b.values[i], destb)
			if !appended {
				b.mu.Unlock()
				return 0, false
			}
			copied++
		}
	}
	b.mu.Unlock()
	return copied, true
}

// LoadAndDelete deletes the value for a key, returning the previous
// value if any. The loaded result reports whether the key was
// present.
<<<<<<< HEAD
func (m *MapOf[K, V]) LoadAndDelete(key K) (value V, loaded bool) {
	hash := m.hasher(key)
delete_attempt:
	hintNonEmpty := 0
	table := (*mapTable)(atomic.LoadPointer(&m.table))
	bidx := bucketIdx(table, hash)
	b := &table.buckets[bidx]
	b.mu.Lock()
	if m.newerTableExists(table) {
		// Someone resized the table. Go for another attempt.
		b.mu.Unlock()
		goto delete_attempt
	}
	if m.resizeInProgress() {
		// Resize is in progress. Wait, then go for another attempt.
		b.mu.Unlock()
		m.waitForResize()
		goto delete_attempt
	}
	for i := 0; i < entriesPerMapBucket; i++ {
		kp := b.keys[i]
		if kp == nil || !topHashMatch(hash, b.topHashes, i) {
			continue
		}
		if key == derefTypedValue[K](kp) {
			vp := b.values[i]
			// Deletion case. First we update the value, then the key.
			// This is important for atomic snapshot states.
			atomic.StoreUint64(&b.topHashes, eraseTopHash(b.topHashes, i))
			atomic.StorePointer(&b.values[i], nil)
			atomic.StorePointer(&b.keys[i], nil)
			leftEmpty := false
			if hintNonEmpty == 0 {
				leftEmpty = isEmpty(b)
=======
func (m *MapOf[V]) LoadAndDelete(key string) (value V, loaded bool) {
	hash := maphash64(key)
	for {
		hintNonEmpty := 0
		table := (*mapTable)(atomic.LoadPointer(&m.table))
		bidx := bucketIdx(table, hash)
		rootb := &table.buckets[bidx]
		b := rootb
		lockBucket(&rootb.topHashMutex)
		if m.newerTableExists(table) {
			// Someone resized the table. Go for another attempt.
			unlockBucket(&rootb.topHashMutex)
			continue
		}
		if m.resizeInProgress() {
			// Resize is in progress. Wait, then go for another attempt.
			unlockBucket(&rootb.topHashMutex)
			m.waitForResize()
			continue
		}
		for {
			topHashes := atomic.LoadUint64(&b.topHashMutex)
			for i := 0; i < entriesPerMapBucket; i++ {
				kp := b.keys[i]
				if kp == nil || !topHashMatch(hash, topHashes, i) {
					continue
				}
				if key == derefKey(kp) {
					vp := b.values[i]
					// Deletion case. First we update the value, then the key.
					// This is important for atomic snapshot states.
					atomic.StoreUint64(&b.topHashMutex, eraseTopHash(topHashes, i))
					atomic.StorePointer(&b.values[i], nil)
					atomic.StorePointer(&b.keys[i], nil)
					leftEmpty := false
					if hintNonEmpty == 0 {
						leftEmpty = isEmpty(b)
					}
					unlockBucket(&rootb.topHashMutex)
					table.addSize(bidx, -1)
					// Might need to shrink the table.
					if leftEmpty {
						m.resize(table, mapShrinkHint)
					}
					return derefTypedValue[V](vp), true
				}
				hintNonEmpty++
>>>>>>> fb748916
			}
			if b.next == nil {
				unlockBucket(&rootb.topHashMutex)
				return
			}
			b = (*bucketPadded)(b.next)
		}
	}
}

// Delete deletes the value for a key.
func (m *MapOf[K, V]) Delete(key K) {
	m.LoadAndDelete(key)
}

// Range calls f sequentially for each key and value present in the
// map. If f returns false, range stops the iteration.
//
// Range does not necessarily correspond to any consistent snapshot
// of the Map's contents: no key will be visited more than once, but
// if the value for any key is stored or deleted concurrently, Range
// may reflect any mapping for that key from any point during the
// Range call.
//
// It is safe to modify the map while iterating it. However, the
// concurrent modification rule apply, i.e. the changes may be not
// reflected in the subsequently iterated entries.
func (m *MapOf[K, V]) Range(f func(key K, value V) bool) {
	var bentries [entriesPerMapBucket]rangeEntry
	tablep := atomic.LoadPointer(&m.table)
	table := *(*mapTable)(tablep)
	for i := range table.buckets {
<<<<<<< HEAD
		n := copyRangeEntries(&table.buckets[i], &bentries)
		for j := 0; j < n; j++ {
			k := derefTypedValue[K](bentries[j].key)
			v := derefTypedValue[V](bentries[j].value)
			if !f(k, v) {
				return
=======
		b := &table.buckets[i]
		for {
			n := copyRangeEntries(b, &bentries)
			for j := 0; j < n; j++ {
				k := derefKey(bentries[j].key)
				v := derefTypedValue[V](bentries[j].value)
				if !f(k, v) {
					return
				}
			}
			bucketPtr := atomic.LoadPointer(&b.next)
			if bucketPtr == nil {
				break
>>>>>>> fb748916
			}
			b = (*bucketPadded)(bucketPtr)
		}
	}
}

// Size returns current size of the map.
func (m *MapOf[K, V]) Size() int {
	table := (*mapTable)(atomic.LoadPointer(&m.table))
	return int(table.sumSize())
}

func derefTypedValue[V any](valuePtr unsafe.Pointer) (val V) {
	return (*(*interface{})(valuePtr)).(V)
}

// O(N) operation; use for debug purposes only
func (m *MapOf[K, V]) stats() mapStats {
	stats := mapStats{
		TotalGrowths: atomic.LoadInt64(&m.totalGrowths),
		TotalShrinks: atomic.LoadInt64(&m.totalShrinks),
		MinEntries:   math.MaxInt32,
	}
	table := (*mapTable)(atomic.LoadPointer(&m.table))
	stats.TableLen = len(table.buckets)
	stats.Counter = int(table.sumSize())
	stats.CounterLen = len(table.size)
	for i := range table.buckets {
		numEntries := 0
		b := &table.buckets[i]
		for {
			stats.Capacity += entriesPerMapBucket
			for i := 0; i < entriesPerMapBucket; i++ {
				if atomic.LoadPointer(&b.keys[i]) != nil {
					stats.Size++
					numEntries++
				}
			}
			if b.next == nil {
				break
			}
			b = (*bucketPadded)(b.next)
		}
		if numEntries < stats.MinEntries {
			stats.MinEntries = numEntries
		}
		if numEntries > stats.MaxEntries {
			stats.MaxEntries = numEntries
		}
	}
	return stats
}<|MERGE_RESOLUTION|>--- conflicted
+++ resolved
@@ -80,22 +80,6 @@
 	table := (*mapTable)(atomic.LoadPointer(&m.table))
 	bidx := bucketIdx(table, hash)
 	b := &table.buckets[bidx]
-<<<<<<< HEAD
-	topHashes := atomic.LoadUint64(&b.topHashes)
-	for i := 0; i < entriesPerMapBucket; i++ {
-		if !topHashMatch(hash, topHashes, i) {
-			continue
-		}
-	atomic_snapshot:
-		// Start atomic snapshot.
-		vp := atomic.LoadPointer(&b.values[i])
-		kp := atomic.LoadPointer(&b.keys[i])
-		if kp != nil && vp != nil {
-			if key == derefTypedValue[K](kp) {
-				if uintptr(vp) == uintptr(atomic.LoadPointer(&b.values[i])) {
-					// Atomic snapshot succeeded.
-					return derefTypedValue[V](vp), true
-=======
 	for {
 		topHashes := atomic.LoadUint64(&b.topHashMutex)
 		for i := 0; i < entriesPerMapBucket; i++ {
@@ -107,14 +91,13 @@
 			vp := atomic.LoadPointer(&b.values[i])
 			kp := atomic.LoadPointer(&b.keys[i])
 			if kp != nil && vp != nil {
-				if key == derefKey(kp) {
+				if key == derefTypedValue[K](kp) {
 					if uintptr(vp) == uintptr(atomic.LoadPointer(&b.values[i])) {
 						// Atomic snapshot succeeded.
 						return derefTypedValue[V](vp), true
 					}
 					// Concurrent update/remove. Go for another spin.
 					goto atomic_snapshot
->>>>>>> fb748916
 				}
 			}
 		}
@@ -189,21 +172,10 @@
 					}
 					continue
 				}
-<<<<<<< HEAD
-				continue
-			}
-			if !topHashMatch(hash, b.topHashes, i) {
-				continue
-			}
-			if key == derefTypedValue[K](b.keys[i]) {
-				vp := b.values[i]
-				if loadIfExists {
-					b.mu.Unlock()
-=======
 				if !topHashMatch(hash, topHashes, i) {
 					continue
 				}
-				if key == derefKey(b.keys[i]) {
+				if key == derefTypedValue[K](b.keys[i]) {
 					vp := b.values[i]
 					if loadIfExists {
 						unlockBucket(&rootb.topHashMutex)
@@ -220,7 +192,6 @@
 					}
 					atomic.StorePointer(&b.values[i], nvp)
 					unlockBucket(&rootb.topHashMutex)
->>>>>>> fb748916
 					return derefTypedValue[V](vp), true
 				}
 			}
@@ -315,18 +286,8 @@
 		panic(fmt.Sprintf("unexpected resize hint: %d", hint))
 	}
 	for i := 0; i < tableLen; i++ {
-<<<<<<< HEAD
-		copied, ok := copyBucketOf(&table.buckets[i], newTable, m.hasher)
-		if !ok {
-			// Table size is insufficient, need to grow it.
-			newTable = newMapTable(len(newTable.buckets) << 1)
-			goto copy
-		}
-		addSizeNonAtomic(newTable, uint64(i), copied)
-=======
-		copied := copyBucket(&table.buckets[i], newTable)
+		copied := copyBucketOf(&table.buckets[i], newTable, m.hasher)
 		newTable.addSizePlain(uint64(i), copied)
->>>>>>> fb748916
 	}
 	// Publish the new table and wake up all waiters.
 	atomic.StorePointer(&m.table, unsafe.Pointer(newTable))
@@ -336,66 +297,32 @@
 	m.resizeMu.Unlock()
 }
 
-func copyBucketOf[K any](b *bucket, destTable *mapTable, hasher func(K) uint64) (copied int, ok bool) {
-	b.mu.Lock()
-	for i := 0; i < entriesPerMapBucket; i++ {
-		if b.keys[i] != nil {
-			hash := hasher(derefTypedValue[K](b.keys[i]))
-			bidx := bucketIdx(destTable, hash)
-			destb := &destTable.buckets[bidx]
-			appended := appendToBucket(hash, b.keys[i], b.values[i], destb)
-			if !appended {
-				b.mu.Unlock()
-				return 0, false
-			}
-			copied++
-		}
-	}
-	b.mu.Unlock()
-	return copied, true
+func copyBucketOf[K any](b *bucketPadded, destTable *mapTable, hasher func(K) uint64) (copied int) {
+	rootb := b
+	lockBucket(&rootb.topHashMutex)
+	for {
+		for i := 0; i < entriesPerMapBucket; i++ {
+			if b.keys[i] != nil {
+				hash := hasher(derefTypedValue[K](b.keys[i]))
+				bidx := bucketIdx(destTable, hash)
+				destb := &destTable.buckets[bidx]
+				appendToBucket(hash, b.keys[i], b.values[i], destb)
+				copied++
+			}
+		}
+		if b.next == nil {
+			unlockBucket(&rootb.topHashMutex)
+			return
+		}
+		b = (*bucketPadded)(b.next)
+	}
 }
 
 // LoadAndDelete deletes the value for a key, returning the previous
 // value if any. The loaded result reports whether the key was
 // present.
-<<<<<<< HEAD
 func (m *MapOf[K, V]) LoadAndDelete(key K) (value V, loaded bool) {
 	hash := m.hasher(key)
-delete_attempt:
-	hintNonEmpty := 0
-	table := (*mapTable)(atomic.LoadPointer(&m.table))
-	bidx := bucketIdx(table, hash)
-	b := &table.buckets[bidx]
-	b.mu.Lock()
-	if m.newerTableExists(table) {
-		// Someone resized the table. Go for another attempt.
-		b.mu.Unlock()
-		goto delete_attempt
-	}
-	if m.resizeInProgress() {
-		// Resize is in progress. Wait, then go for another attempt.
-		b.mu.Unlock()
-		m.waitForResize()
-		goto delete_attempt
-	}
-	for i := 0; i < entriesPerMapBucket; i++ {
-		kp := b.keys[i]
-		if kp == nil || !topHashMatch(hash, b.topHashes, i) {
-			continue
-		}
-		if key == derefTypedValue[K](kp) {
-			vp := b.values[i]
-			// Deletion case. First we update the value, then the key.
-			// This is important for atomic snapshot states.
-			atomic.StoreUint64(&b.topHashes, eraseTopHash(b.topHashes, i))
-			atomic.StorePointer(&b.values[i], nil)
-			atomic.StorePointer(&b.keys[i], nil)
-			leftEmpty := false
-			if hintNonEmpty == 0 {
-				leftEmpty = isEmpty(b)
-=======
-func (m *MapOf[V]) LoadAndDelete(key string) (value V, loaded bool) {
-	hash := maphash64(key)
 	for {
 		hintNonEmpty := 0
 		table := (*mapTable)(atomic.LoadPointer(&m.table))
@@ -421,7 +348,7 @@
 				if kp == nil || !topHashMatch(hash, topHashes, i) {
 					continue
 				}
-				if key == derefKey(kp) {
+				if key == derefTypedValue[K](kp) {
 					vp := b.values[i]
 					// Deletion case. First we update the value, then the key.
 					// This is important for atomic snapshot states.
@@ -441,7 +368,6 @@
 					return derefTypedValue[V](vp), true
 				}
 				hintNonEmpty++
->>>>>>> fb748916
 			}
 			if b.next == nil {
 				unlockBucket(&rootb.topHashMutex)
@@ -474,19 +400,11 @@
 	tablep := atomic.LoadPointer(&m.table)
 	table := *(*mapTable)(tablep)
 	for i := range table.buckets {
-<<<<<<< HEAD
-		n := copyRangeEntries(&table.buckets[i], &bentries)
-		for j := 0; j < n; j++ {
-			k := derefTypedValue[K](bentries[j].key)
-			v := derefTypedValue[V](bentries[j].value)
-			if !f(k, v) {
-				return
-=======
 		b := &table.buckets[i]
 		for {
 			n := copyRangeEntries(b, &bentries)
 			for j := 0; j < n; j++ {
-				k := derefKey(bentries[j].key)
+				k := derefTypedValue[K](bentries[j].key)
 				v := derefTypedValue[V](bentries[j].value)
 				if !f(k, v) {
 					return
@@ -495,7 +413,6 @@
 			bucketPtr := atomic.LoadPointer(&b.next)
 			if bucketPtr == nil {
 				break
->>>>>>> fb748916
 			}
 			b = (*bucketPadded)(bucketPtr)
 		}
